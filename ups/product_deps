--- conflicted
+++ resolved
@@ -1,20 +1,12 @@
 # The parent line must be the first non-comment line in the file
 # This line defines the product name and version
-<<<<<<< HEAD
-parent	larreco	v1_02_01
-=======
 parent	larreco	v02_00_00
->>>>>>> eb7feb28
 defaultqual	e5
 #
 fcldir product_dir job
 #
 product         version
-<<<<<<< HEAD
-larsim		v1_02_01
-=======
 larsim		v02_00_00
->>>>>>> eb7feb28
 nutools         v1_02_02
 gcc		v4_8_2
 
