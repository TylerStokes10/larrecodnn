--- conflicted
+++ resolved
@@ -335,16 +335,10 @@
         
     double tickToDist = larp->DriftVelocity(larp->Efield(),larp->Temperature());
     tickToDist *= 1.e-3 * detp->SamplingRate(); // 1e-3 is conversion of 1/us to 1/ns
-<<<<<<< HEAD
-    p[0] = (allhits[j]->Channel())*fWirePitch[allhits[j]->WireID().Plane];
-    p[1] = allhits[j]->PeakTime()*tickToDist;
-    p[2] =  allhits[j]->RMS()*tickToDist;   //width of a hit in cm
-=======
     if (!wireids.size()) p[0] = (allhits[j]->WireID().Wire)*fWirePitch[allhits[j]->WireID().Plane];
     else p[0] = (wireids[j].Wire)*fWirePitch[allhits[j]->WireID().Plane];
-    p[1] = ((allhits[j]->StartTime()+allhits[j]->EndTime()  )/2.)*tickToDist;
-    p[2] =  (allhits[j]->EndTime()  -allhits[j]->StartTime())*tickToDist;   //width of a hit in cm
->>>>>>> 3619808f
+    p[1] = allhits[j]->PeakTime()*tickToDist;
+    p[2] = 2.*allhits[j]->RMS()*tickToDist;   //width of a hit in cm
 
     // check on the maximum width condition
     if ( p[2] > fMaxWidth ) fMaxWidth = p[2];
