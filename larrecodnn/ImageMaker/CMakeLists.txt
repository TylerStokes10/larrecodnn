
# at this time, hep_hpc does not define target libraries
include_directories($ENV{HEP_HPC_INC})

cet_build_plugin(SaveImageH5 art::EDAnalyzer
  LIBRARIES PRIVATE
<<<<<<< HEAD
  hep_hpc_hdf5
=======
  ${HEP_HPC_HDF5}
>>>>>>> e1926d14
  HDF5::HDF5
)

cet_build_plugin(SavePiMu art::tool
  LIBRARIES PRIVATE
  art::Framework_Core
  larcore::Geometry_Geometry_service
  larcorealg::Geometry
  lardataobj::RecoBase
  nusimdata::SimulationBase
<<<<<<< HEAD
  hep_hpc_hdf5
=======
  ${HEP_HPC_HDF5}
>>>>>>> e1926d14
  HDF5::HDF5
)

install_headers()
install_fhicl()
install_source()<|MERGE_RESOLUTION|>--- conflicted
+++ resolved
@@ -4,11 +4,7 @@
 
 cet_build_plugin(SaveImageH5 art::EDAnalyzer
   LIBRARIES PRIVATE
-<<<<<<< HEAD
-  hep_hpc_hdf5
-=======
   ${HEP_HPC_HDF5}
->>>>>>> e1926d14
   HDF5::HDF5
 )
 
@@ -19,11 +15,7 @@
   larcorealg::Geometry
   lardataobj::RecoBase
   nusimdata::SimulationBase
-<<<<<<< HEAD
-  hep_hpc_hdf5
-=======
   ${HEP_HPC_HDF5}
->>>>>>> e1926d14
   HDF5::HDF5
 )
 
