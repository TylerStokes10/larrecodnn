# The parent line must be the first non-comment line in the file
# This line defines the product name and version
<<<<<<< HEAD
parent	larrecodnn v08_06_06
=======
parent	larrecodnn v09_00_00
>>>>>>> 1405a05c
defaultqual	e19
#
fcldir product_dir job
fwdir  product_dir config_data
#
product         version
<<<<<<< HEAD
larreco         v08_32_11
=======
larreco         v09_00_00
>>>>>>> 1405a05c
trtis_clients   v19_11b		-	optional
tensorflow      v1_12_0c	-	optional
cetbuildtools   v7_15_01	-	only_for_build
end_product_list

qualifier     larreco         tensorflow     trtis_clients
e19:py2:debug e19:py2:debug  e19:py2:debug  e19:py2:debug
e19:py2:prof  e19:py2:prof   e19:py2:prof   e19:py2:prof
e19:debug     e19:debug      e19:debug      e19:debug
e19:prof      e19:prof       e19:prof       e19:prof
c7:py2:debug  c7:py2:debug   -              -
c7:py2:prof   c7:py2:prof    -              -
c7:debug      c7:debug       -              -
c7:prof       c7:prof        -              -
end_qualifier_list

# Preserve tabs and formatting in emacs and vi / vim:

### Local Variables:
### tab-width: 8
### End:<|MERGE_RESOLUTION|>--- conflicted
+++ resolved
@@ -1,21 +1,13 @@
 # The parent line must be the first non-comment line in the file
 # This line defines the product name and version
-<<<<<<< HEAD
-parent	larrecodnn v08_06_06
-=======
 parent	larrecodnn v09_00_00
->>>>>>> 1405a05c
 defaultqual	e19
 #
 fcldir product_dir job
 fwdir  product_dir config_data
 #
 product         version
-<<<<<<< HEAD
-larreco         v08_32_11
-=======
 larreco         v09_00_00
->>>>>>> 1405a05c
 trtis_clients   v19_11b		-	optional
 tensorflow      v1_12_0c	-	optional
 cetbuildtools   v7_15_01	-	only_for_build
