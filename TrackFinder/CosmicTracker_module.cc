--- conflicted
+++ resolved
@@ -316,17 +316,6 @@
       }
       //reconstruct space points and directions
       fCTAlg.SPTReco(hitlist);
-<<<<<<< HEAD
-      if (!fCTAlg.trkPos.size()){
-	return;
-      }
-      for (size_t i = 0; i<hitlist.size(); ++i){
-	trkPoint trkpt;
-	trkpt.pos = fCTAlg.trkPos[i];
-	trkpt.dir = fCTAlg.trkDir[i];
-	trkpt.hit = hitlist[i];
-	trkpts[itrk].push_back(trkpt);
-=======
       if (!fTrajOnly){
 	for (size_t i = 0; i<hitlist.size(); ++i){
 	  trkPoint trkpt;
@@ -341,7 +330,6 @@
 	if (fSortDir=="-y") std::sort(trkpts[itrk].begin(),trkpts[itrk].end(),sp_sort_y1);
 	if (fSortDir=="+z") std::sort(trkpts[itrk].begin(),trkpts[itrk].end(),sp_sort_z0);
 	if (fSortDir=="-z") std::sort(trkpts[itrk].begin(),trkpts[itrk].end(),sp_sort_z1);
->>>>>>> e5da05f3
       }
 
       if (fTrajOnly){//debug only
