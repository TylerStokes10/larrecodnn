--- conflicted
+++ resolved
@@ -1,8 +1,4 @@
 #include "art/Utilities/ToolMacros.h"
-<<<<<<< HEAD
-
-=======
->>>>>>> ff8e7c5d
 #include "larrecodnn/ImagePatternAlgs/Tensorflow/WaveformRecogTools/IWaveformRecog.h"
 #include "messagefacility/MessageLogger/MessageLogger.h"
 
@@ -62,11 +58,8 @@
     mf::LogInfo("WaveformRecogTrtis") << "verbose: " << fTrtisVerbose;
 
     mf::LogInfo("WaveformRecogTrtis") << "tensorRT inference context created.";
-<<<<<<< HEAD
-=======
 
     setupWaveRecRoiParams(pset);
->>>>>>> ff8e7c5d
   }
 
   // ------------------------------------------------------
