--- conflicted
+++ resolved
@@ -27,20 +27,13 @@
 #include "messagefacility/MessageLogger/MessageLogger.h"
 
 #include "larcore/Geometry/Geometry.h"
-<<<<<<< HEAD
 #include "lardata/ArtDataHelper/MVAWriter.h"
 #include "lardata/DetectorInfoServices/DetectorClocksService.h"
-=======
->>>>>>> ff8e7c5d
 #include "lardata/Utilities/AssociationUtil.h"
 #include "lardataobj/RecoBase/Cluster.h"
 #include "lardataobj/RecoBase/Hit.h"
 #include "lardataobj/RecoBase/Track.h"
-<<<<<<< HEAD
-=======
-
-#include "lardata/ArtDataHelper/MVAWriter.h"
->>>>>>> ff8e7c5d
+
 #include "larrecodnn/ImagePatternAlgs/Tensorflow/PointIdAlg/PointIdAlg.h"
 
 #include <memory>
@@ -180,7 +173,6 @@
     auto hitID = fMVAWriter.initOutputs<recob::Hit>(
       fHitModuleLabel, hitPtrList.size(), fPointIdAlg.outputLabels());
 
-<<<<<<< HEAD
     auto const clockData = art::ServiceHandle<detinfo::DetectorClocksService const>()->DataFor(evt);
     auto const detProp =
       art::ServiceHandle<detinfo::DetectorPropertiesService const>()->DataFor(evt, clockData);
@@ -195,20 +187,6 @@
           if (!isViewSelected(view)) continue; // should not happen, hits were selected
 
           fPointIdAlg.setWireDriftData(clockData, detProp, *wireHandle, view, tpc, cryo);
-=======
-    std::vector<char> hitInFA(
-      hitPtrList.size(),
-      0); // tag hits in fid. area as 1, use 0 for hits close to the projectrion edges
-    for (auto const& pcryo : hitMap) {
-      cryo = pcryo.first;
-      for (auto const& ptpc : pcryo.second) {
-        tpc = ptpc.first;
-        for (auto const& pview : ptpc.second) {
-          view = pview.first;
-          if (!isViewSelected(view)) continue; // should not happen, hits were selected
-
-          fPointIdAlg.setWireDriftData(*wireHandle, view, tpc, cryo);
->>>>>>> ff8e7c5d
 
           // (1) do all hits in this plane ------------------------------------------------
           for (size_t idx = 0; idx < pview.second.size(); idx += fBatchSize) {
