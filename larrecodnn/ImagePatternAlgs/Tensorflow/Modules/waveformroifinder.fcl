BEGIN_PROLOG

standard_waveformroifinder:
{
<<<<<<< HEAD
  module_type: "WaveformRoiFinder"
  WireProducerLabel:  "caldata:dataprep"
  WaveformSize:       6000
  ScanWindowSize:     200
  StrideLength:       150
  MeanFilename:       "CnnModels/wvrec-mean.txt"
  ScaleFilename:      "CnnModels/wvrec-scale.txt"
  WaveformRecog: {
    NNetModelFile: "CnnModels/lightmodel112.pb"
    NNetOutputPattern: [
      "cnn_output",
      "dense_3"
    ]
    #TrtisModelName:     "lightmodel112"
    #TrtisURL:          "localhost:8001"
    #TrtisModelVersion:  -1
    #TrtisVerbose:      true
    tool_type: "WaveformRecogTf"
  }
=======
    module_type: "WaveformRoiFinder"
    WireProducerLabel:  "caldata:dataprep"
    WaveformRecog: {
       NNetModelFile: "CnnModels/lightmodel112.pb"
       NNetOutputPattern: [
          "cnn_output",
          "dense_3"
       ]
       #TrtisModelName:     "lightmodel112"
       #TrtisURL:          "localhost:8001"
       #TrtisModelVersion:  -1
       #TrtisVerbose:      true
       WaveformSize:       6000
       ScanWindowSize:     200
       StrideLength:       150
       MeanFilename:       "CnnModels/wvrec-mean.txt"
       ScaleFilename:      "CnnModels/wvrec-scale.txt"
       CnnPredCut:         0.5
       tool_type: "WaveformRecogTf"
    }
>>>>>>> ff8e7c5d
}

END_PROLOG<|MERGE_RESOLUTION|>--- conflicted
+++ resolved
@@ -2,27 +2,6 @@
 
 standard_waveformroifinder:
 {
-<<<<<<< HEAD
-  module_type: "WaveformRoiFinder"
-  WireProducerLabel:  "caldata:dataprep"
-  WaveformSize:       6000
-  ScanWindowSize:     200
-  StrideLength:       150
-  MeanFilename:       "CnnModels/wvrec-mean.txt"
-  ScaleFilename:      "CnnModels/wvrec-scale.txt"
-  WaveformRecog: {
-    NNetModelFile: "CnnModels/lightmodel112.pb"
-    NNetOutputPattern: [
-      "cnn_output",
-      "dense_3"
-    ]
-    #TrtisModelName:     "lightmodel112"
-    #TrtisURL:          "localhost:8001"
-    #TrtisModelVersion:  -1
-    #TrtisVerbose:      true
-    tool_type: "WaveformRecogTf"
-  }
-=======
     module_type: "WaveformRoiFinder"
     WireProducerLabel:  "caldata:dataprep"
     WaveformRecog: {
@@ -43,7 +22,6 @@
        CnnPredCut:         0.5
        tool_type: "WaveformRecogTf"
     }
->>>>>>> ff8e7c5d
 }
 
 END_PROLOG