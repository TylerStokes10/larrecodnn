# The parent line must be the first non-comment line in the file
# This line defines the product name and version
<<<<<<< HEAD
parent	larreco	v03_04_01
=======
parent	larreco	v03_03_01
>>>>>>> f3278ca1
defaultqual	e6
#
fcldir product_dir job
#
product         version
larsim		v03_02_04
nutools         v1_06_03
gcc		v4_9_1

cetbuildtools	v4_03_03	-	only_for_build
end_product_list

  
# e6  - with gcc 4.9.1 and -std=c++1y
qualifier	larsim		nutools		gcc	notes
e6:debug	e6:debug	debug:e6	-nq-
e6:opt		e6:opt		e6:prof		-nq-
e6:prof		e6:prof		e6:prof		-nq-
e6:debug:noifdh e6:debug        debug:e6        -nq-
end_qualifier_list

# Preserve tabs and formatting in emacs and vi / vim:

### Local Variables:
### tab-width: 8
### End:<|MERGE_RESOLUTION|>--- conflicted
+++ resolved
@@ -1,10 +1,6 @@
 # The parent line must be the first non-comment line in the file
 # This line defines the product name and version
-<<<<<<< HEAD
-parent	larreco	v03_04_01
-=======
 parent	larreco	v03_03_01
->>>>>>> f3278ca1
 defaultqual	e6
 #
 fcldir product_dir job
