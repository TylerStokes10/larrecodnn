--- conflicted
+++ resolved
@@ -7,7 +7,6 @@
                         larreco_RecoAlg_ImagePatternAlgs_Tensorflow_TF
                         larcore_Geometry_Geometry_service
                         larcorealg_Geometry
-<<<<<<< HEAD
                         lardataobj_RecoBase
                         larreco_Calorimetry
                         nusimdata_SimulationBase
@@ -23,39 +22,13 @@
                         art_Utilities
                         canvas
                         ${MF_MESSAGELOGGER}
-
+			${TRTIS_CLIENTS_LIBRARY}
                         ${FHICLCPP}
                         cetlib cetlib_except
                         ${CLHEP}
                         ${ROOT_BASIC_LIB_LIST}
                         ROOT::Minuit
                         ROOT::Minuit2
-=======
-			lardataobj_RecoBase
-			larreco_Calorimetry
-			nusimdata_SimulationBase
-			${ART_FRAMEWORK_CORE}
-			${ART_FRAMEWORK_PRINCIPAL}
-			${ART_FRAMEWORK_SERVICES_REGISTRY}
-			${ART_FRAMEWORK_SERVICES_BASIC}
-			${ART_ROOT_IO_TFILE_SUPPORT} ${ROOT_CORE}
-			${ART_ROOT_IO_TFILESERVICE_SERVICE}
-			${ART_FRAMEWORK_SERVICES_OPTIONAL_RANDOMNUMBERGENERATOR_SERVICE}
-			art_Persistency_Common
-			art_Persistency_Provenance
-			art_Utilities
-			canvas
-			${MF_MESSAGELOGGER}
-			${TRTIS_CLIENTS_LIBRARY}
-			
-			${FHICLCPP}
-			cetlib cetlib_except
-			${CLHEP}
-			${ROOT_BASIC_LIB_LIST}
-			${ROOT_MINUIT}
-			${ROOT_MINUIT2}	
-			${Boost_SYSTEM_LIBRARY}
->>>>>>> 08387c94
         )
 
 install_headers()
