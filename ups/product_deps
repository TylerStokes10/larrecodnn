--- conflicted
+++ resolved
@@ -7,13 +7,8 @@
 fwdir  product_dir config_data
 #
 product         version
-<<<<<<< HEAD
-larreco         v09_06_06
+larreco         v09_06_10
 triton		v2_3_0d		-	optional
-=======
-larreco         v09_06_10
-triton		v2_3_0b		-	optional
->>>>>>> a738af5a
 tensorflow      v2_3_1a		-	optional
 cetbuildtools   v8_09_00	-	only_for_build
 end_product_list
