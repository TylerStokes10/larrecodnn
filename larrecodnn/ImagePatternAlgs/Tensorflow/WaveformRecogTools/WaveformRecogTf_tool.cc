#include "art/Utilities/ToolMacros.h"
<<<<<<< HEAD

=======
>>>>>>> ff8e7c5d
#include "larrecodnn/ImagePatternAlgs/Tensorflow/TF/tf_graph.h"
#include "larrecodnn/ImagePatternAlgs/Tensorflow/WaveformRecogTools/IWaveformRecog.h"
#include "messagefacility/MessageLogger/MessageLogger.h"
#include "tensorflow/core/public/session.h"

#include <sys/stat.h>

namespace wavrec_tool {

  class WaveformRecogTf : public IWaveformRecog {
  public:
    explicit WaveformRecogTf(const fhicl::ParameterSet& pset);

    std::vector<std::vector<float>> predictWaveformType(
      const std::vector<std::vector<float>>&) const override;

  private:
    std::unique_ptr<tf::Graph> g; // network graph
    std::string fNNetModelFilePath;
    std::vector<std::string> fNNetOutputPattern;
<<<<<<< HEAD
    std::string findFile(const char* fileName) const;
=======
>>>>>>> ff8e7c5d
  };

  // ------------------------------------------------------
  WaveformRecogTf::WaveformRecogTf(const fhicl::ParameterSet& pset)
  {
    fNNetModelFilePath = pset.get<std::string>("NNetModelFile", "mymodel.pb");
    fNNetOutputPattern =
      pset.get<std::vector<std::string>>("NNetOutputPattern", {"cnn_output", "dense_3"});
    if ((fNNetModelFilePath.length() > 3) &&
        (fNNetModelFilePath.compare(fNNetModelFilePath.length() - 3, 3, ".pb") == 0)) {
      g = tf::Graph::create(findFile(fNNetModelFilePath.c_str()).c_str(), fNNetOutputPattern);
      if (!g) { throw art::Exception(art::errors::Unknown) << "TF model failed."; }
      mf::LogInfo("WaveformRecogTf") << "TF model loaded.";
    }
    else {
      mf::LogError("WaveformRecogTf") << "File name extension not supported.";
    }

<<<<<<< HEAD
  // ------------------------------------------------------
  std::string
  WaveformRecogTf::findFile(const char* fileName) const
  {
    std::string fname_out;
    cet::search_path sp("FW_SEARCH_PATH");
    if (!sp.find_file(fileName, fname_out)) {
      struct stat buffer;
      if (stat(fileName, &buffer) == 0) { fname_out = fileName; }
      else {
        throw art::Exception(art::errors::NotFound) << "Could not find the model file " << fileName;
      }
    }
    return fname_out;
=======
    setupWaveRecRoiParams(pset);
>>>>>>> ff8e7c5d
  }

  // ------------------------------------------------------
  std::vector<std::vector<float>>
  WaveformRecogTf::predictWaveformType(const std::vector<std::vector<float>>& waveforms) const
  {
    if (waveforms.empty() || waveforms.front().empty()) {
      return std::vector<std::vector<float>>();
    }

    long long int samples = waveforms.size(), numtcks = waveforms.front().size();

    tensorflow::Tensor _x(tensorflow::DT_FLOAT, tensorflow::TensorShape({samples, numtcks, 1}));
    auto input_map = _x.tensor<float, 3>();
    for (long long int s = 0; s < samples; ++s) {
      const auto& wvfrm = waveforms[s];
      for (long long int t = 0; t < numtcks; ++t) {
        input_map(s, t, 0) = wvfrm[t];
      }
    }

    return g->run(_x);
  }

}
DEFINE_ART_CLASS_TOOL(wavrec_tool::WaveformRecogTf)<|MERGE_RESOLUTION|>--- conflicted
+++ resolved
@@ -1,8 +1,4 @@
 #include "art/Utilities/ToolMacros.h"
-<<<<<<< HEAD
-
-=======
->>>>>>> ff8e7c5d
 #include "larrecodnn/ImagePatternAlgs/Tensorflow/TF/tf_graph.h"
 #include "larrecodnn/ImagePatternAlgs/Tensorflow/WaveformRecogTools/IWaveformRecog.h"
 #include "messagefacility/MessageLogger/MessageLogger.h"
@@ -23,10 +19,6 @@
     std::unique_ptr<tf::Graph> g; // network graph
     std::string fNNetModelFilePath;
     std::vector<std::string> fNNetOutputPattern;
-<<<<<<< HEAD
-    std::string findFile(const char* fileName) const;
-=======
->>>>>>> ff8e7c5d
   };
 
   // ------------------------------------------------------
@@ -45,24 +37,7 @@
       mf::LogError("WaveformRecogTf") << "File name extension not supported.";
     }
 
-<<<<<<< HEAD
-  // ------------------------------------------------------
-  std::string
-  WaveformRecogTf::findFile(const char* fileName) const
-  {
-    std::string fname_out;
-    cet::search_path sp("FW_SEARCH_PATH");
-    if (!sp.find_file(fileName, fname_out)) {
-      struct stat buffer;
-      if (stat(fileName, &buffer) == 0) { fname_out = fileName; }
-      else {
-        throw art::Exception(art::errors::NotFound) << "Could not find the model file " << fileName;
-      }
-    }
-    return fname_out;
-=======
     setupWaveRecRoiParams(pset);
->>>>>>> ff8e7c5d
   }
 
   // ------------------------------------------------------
