#include "clustermodules.fcl"

BEGIN_PROLOG

microboone_clustercrawler:                    @local::standard_clustercrawler
microboone_clustercrawler.ClusterCrawlerAlg:  @local::microboone_clustercrawleralg
microboone_clustercrawler.CCHitFinderAlg:     @local::microboone_cchitfinderalg
microboone_clustercrawler.CCHitRefinerAlg:    @local::microboone_cchitrefineralg

microboone_dbscanalg:                         @local::standard_dbscanalg_fast 
microboone_endpointalg:                       @local::standard_endpointalg    
microboone_houghbasealg:                      @local::standard_houghbasealg   
microboone_houghbasealg.MaxLines:             20
microboone_houghbasealg.MaxDistance:          1.0
microboone_houghbasealg.MinHits:              5
microboone_houghbasealg.NumAngleCells:        20000
microboone_fuzzyclusteralg:                   @local::microboone_fuzzyclusteralg 
microboone_clustercrawlershower:              @local::standard_clustercrawlershower

microboone_dbcluster:                    @local::standard_dbcluster      
microboone_dbcluster.DBScanAlg:          @local::microboone_dbscanalg    
microboone_dbclusterana:                 @local::standard_dbclusterana   
microboone_fuzzycluster:                 @local::standard_fuzzycluster      
microboone_fuzzycluster.fuzzyClusterAlg: @local::microboone_fuzzyclusteralg      
microboone_kingacluster:                 @local::standard_kingacluster   
microboone_kingaclusterana:              @local::standard_kingaclusterana
microboone_houghlinefinder:              @local::standard_houghlinefinder
microboone_houghlinefinder.HoughBaseAlg: @local::microboone_houghbasealg
microboone_houghlinefinderana:           @local::standard_houghlinefinderana
microboone_linemerger:                   @local::standard_linemerger        
microboone_endpointmod:                  @local::standard_endpointmod       
microboone_endpointmod.EndPointAlg:      @local::microboone_endpointalg
microboone_showeranglecluster:           @local::standard_showeranglecluster
microboone_showeranglecluster.ClusterMatchAlg:          @local::microboone_clustermatchalg
microboone_showeranglecluster.ClusterMergeAlg:          @local::microboone_clustermergealg
<<<<<<< HEAD
microboone_simpleclustermerger:          @local::standard_simpleclustermerger
=======
microboone_showerangleclusterana:           @local::standard_showerangleclusterana
microboone_showerangleclusterana.ClusterParamsAlg:           @local::microboone_clusterparamsalg
microboone_smallclusterfinder:			 @local::standard_smallclusterfinder
>>>>>>> 60cfeed4
END_PROLOG<|MERGE_RESOLUTION|>--- conflicted
+++ resolved
@@ -33,11 +33,8 @@
 microboone_showeranglecluster:           @local::standard_showeranglecluster
 microboone_showeranglecluster.ClusterMatchAlg:          @local::microboone_clustermatchalg
 microboone_showeranglecluster.ClusterMergeAlg:          @local::microboone_clustermergealg
-<<<<<<< HEAD
 microboone_simpleclustermerger:          @local::standard_simpleclustermerger
-=======
 microboone_showerangleclusterana:           @local::standard_showerangleclusterana
 microboone_showerangleclusterana.ClusterParamsAlg:           @local::microboone_clusterparamsalg
 microboone_smallclusterfinder:			 @local::standard_smallclusterfinder
->>>>>>> 60cfeed4
 END_PROLOG