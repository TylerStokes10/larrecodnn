# The parent line must be the first non-comment line in the file
# This line defines the product name and version
parent	larreco	v07_00_00
defaultqual	e15
#
fcldir product_dir job
fwdir  product_dir config_data
#
product         version
<<<<<<< HEAD
larsim		v07_00_00
eigen		v3_3_4a
=======
larsim		    v06_53_00
eigen		    v3_3_4a
>>>>>>> 9d0b95f5
nutools         v2_24_01
tensorflow      v1_3_0c		-	optional

cetbuildtools	v7_04_00	-	only_for_build
end_product_list

  
# e15  - with gcc 6.4.0 and -std=c++14
qualifier     larsim     nutools    tensorflow        eigen	notes
e17:debug     e17:debug  e17:debug  e17:p2714b:debug  -nq-
e17:prof      e17:prof   e17:prof   e17:p2714b:prof   -nq-
e15:debug     e15:debug  e15:debug  e15:p2714b:debug  -nq-
e15:prof      e15:prof   e15:prof   e15:p2714b:prof   -nq-
c2:debug      c2:debug   c2:debug   c2:p2714b:debug   -nq-
c2:prof       c2:prof    c2:prof    c2:p2714b:prof    -nq-
end_qualifier_list

# Preserve tabs and formatting in emacs and vi / vim:

### Local Variables:
### tab-width: 8
### End:<|MERGE_RESOLUTION|>--- conflicted
+++ resolved
@@ -1,19 +1,14 @@
 # The parent line must be the first non-comment line in the file
 # This line defines the product name and version
-parent	larreco	v07_00_00
+parent	larreco	v07_00_01
 defaultqual	e15
 #
 fcldir product_dir job
 fwdir  product_dir config_data
 #
 product         version
-<<<<<<< HEAD
-larsim		v07_00_00
+larsim		v07_00_01
 eigen		v3_3_4a
-=======
-larsim		    v06_53_00
-eigen		    v3_3_4a
->>>>>>> 9d0b95f5
 nutools         v2_24_01
 tensorflow      v1_3_0c		-	optional
 
