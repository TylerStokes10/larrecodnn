////////////////////////////////////////////////////////////////////////
// Class:       WaveformRoiFinder
// Plugin Type: producer (art v3_05_00)
// File:        WaveformRoiFinder_module.cc
//
// Authors:     Mike Wang (mwang@fnal.gov)
//              Lorenzo Uboldi (uboldi.lorenzo@gmail.com)
//              Tingjun Yang (tjyang@fnal.gov)
//
// Generated at Fri Apr 10 23:30:12 2020 by Tingjun Yang using cetskelgen
// from cetlib version v3_10_00.
// Based on the Analyzer module written by Mike Wang.
////////////////////////////////////////////////////////////////////////

#include "art/Framework/Core/EDProducer.h"
#include "art/Framework/Core/ModuleMacros.h"
#include "art/Framework/Principal/Event.h"
#include "art/Framework/Principal/Handle.h"
#include "art/Framework/Principal/Run.h"
#include "art/Framework/Principal/SubRun.h"
#include "art/Utilities/make_tool.h"
#include "canvas/Utilities/InputTag.h"
#include "fhiclcpp/ParameterSet.h"
#include "messagefacility/MessageLogger/MessageLogger.h"

#include "larcore/Geometry/Geometry.h"
#include "lardataobj/RawData/RawDigit.h"
#include "lardataobj/RawData/raw.h"
#include "lardataobj/RecoBase/Wire.h"
#include "larrecodnn/ImagePatternAlgs/Tensorflow/WaveformRecogTools/IWaveformRecog.h"

#include <memory>

namespace nnet {
  class WaveformRoiFinder;
}

class nnet::WaveformRoiFinder : public art::EDProducer {
public:
  explicit WaveformRoiFinder(fhicl::ParameterSet const& p);
  // The compiler-generated destructor is fine for non-base
  // classes without bare pointers or other resource use.

  // Plugins should not be copied or assigned.
  WaveformRoiFinder(WaveformRoiFinder const&) = delete;
  WaveformRoiFinder(WaveformRoiFinder&&) = delete;
  WaveformRoiFinder& operator=(WaveformRoiFinder const&) = delete;
  WaveformRoiFinder& operator=(WaveformRoiFinder&&) = delete;

  // Required functions.
  void produce(art::Event& e) override;

private:
<<<<<<< HEAD
  std::string fMeanFilename; // StandardScaler mean file;
  std::string fMeanPathname;
  std::string fScaleFilename; // StandardScaler scale (std) file;
  std::string fScalePathname;

  std::vector<float> scalevec;
  std::vector<float> meanvec;
  unsigned int fWaveformSize; // Full waveform size
  unsigned int fWindowSize;   // Scan window size
  unsigned int fStrideLength; // Offset (in #time ticks) between scan windows
  unsigned int fNumStrides;
  unsigned int fLastWindowSize;
=======
  unsigned int fWaveformSize; // Full waveform size
>>>>>>> ff8e7c5d

  art::InputTag fRawProducerLabel;
  art::InputTag fWireProducerLabel;
  std::unique_ptr<wavrec_tool::IWaveformRecog> fWaveformRecogTool;
};

nnet::WaveformRoiFinder::WaveformRoiFinder(fhicl::ParameterSet const& p)
  : EDProducer{p}
<<<<<<< HEAD
  , fMeanFilename(p.get<std::string>("MeanFilename"))
  , fScaleFilename(p.get<std::string>("ScaleFilename"))
  , fWaveformSize(p.get<unsigned int>("WaveformSize", 6000))
  , fWindowSize(p.get<unsigned int>("ScanWindowSize", 200))
  , fStrideLength(p.get<unsigned int>("StrideLength", 150))
=======
  , fWaveformSize(p.get<unsigned int>("WaveformSize", 6000))
>>>>>>> ff8e7c5d
  , fRawProducerLabel(p.get<art::InputTag>("RawProducerLabel", ""))
  , fWireProducerLabel(p.get<art::InputTag>("WireProducerLabel", ""))
{

  if (fRawProducerLabel.empty() && fWireProducerLabel.empty()) {
    throw cet::exception("WaveformRoiFinder")
      << "Both RawProducerLabel and WireProducerLabel are empty";
<<<<<<< HEAD
  }

  if ((!fRawProducerLabel.empty()) && (!fWireProducerLabel.empty())) {
    throw cet::exception("WaveformRoiFinder")
      << "Only one of RawProducerLabel and WireProducerLabel should be set";
  }

  cet::search_path sp("FW_SEARCH_PATH");
  if (!sp.find_file(fMeanFilename, fMeanPathname)) {
    throw cet::exception("WaveformRoiFinder")
      << "cannot find the StdScaler mean file, exiting." << std::endl;
  }
  if (!sp.find_file(fScaleFilename, fScalePathname)) {
    throw cet::exception("WaveformRoiFinder")
      << "cannot find the StdScaler scale file, exiting." << std::endl;
  }

  // ... load the mean and scale (std) vectors
  float val;
  std::ifstream meanfile(fMeanPathname.c_str());
  if (meanfile.is_open()) {
    while (meanfile >> val)
      meanvec.push_back(val);
    meanfile.close();
    if (meanvec.size() != fWaveformSize) {
      throw cet::exception("WaveformRoiFinder")
        << "vector of mean values does not match waveform size, exiting" << std::endl;
    }
  }
  else {
    throw cet::exception("WaveformRoiFinder")
      << "failed opening StdScaler mean file, exiting" << std::endl;
  }
  std::ifstream scalefile(fScalePathname.c_str());
  if (scalefile.is_open()) {
    while (scalefile >> val)
      scalevec.push_back(val);
    scalefile.close();
    if (scalevec.size() != fWaveformSize) {
      throw cet::exception("WaveformRoiFinder")
        << "vector of scale values does not match waveform size, exiting" << std::endl;
    }
  }
  else {
    throw cet::exception("WaveformRoiFinder")
      << "failed opening StdScaler scale file, exiting" << std::endl;
  }

  float dmn = fWaveformSize - fWindowSize; // dist between trail edge of 1st win & last data point
  fNumStrides = std::ceil(dmn / float(fStrideLength)); // # strides to scan entire waveform
  unsigned int overshoot = fNumStrides * fStrideLength + fWindowSize - fWaveformSize;
  fLastWindowSize = fWindowSize - overshoot;
  unsigned int numwindows = fNumStrides + 1;
  std::cout << " !!!!! WaveformRoiFinder: WindowSize = " << fWindowSize
            << ", StrideLength = " << fStrideLength
            << ", dmn/StrideLength = " << dmn / fStrideLength << std::endl;
  std::cout << "       dmn = " << dmn << ", NumStrides = " << fNumStrides
            << ", overshoot = " << overshoot << ", LastWindowSize = " << fLastWindowSize
            << ", numwindows = " << numwindows << std::endl;

=======
  }

  if ((!fRawProducerLabel.empty()) && (!fWireProducerLabel.empty())) {
    throw cet::exception("WaveformRoiFinder")
      << "Only one of RawProducerLabel and WireProducerLabel should be set";
  }

>>>>>>> ff8e7c5d
  // Signal/Noise waveform recognition tool
  fWaveformRecogTool =
    art::make_tool<wavrec_tool::IWaveformRecog>(p.get<fhicl::ParameterSet>("WaveformRecog"));

  produces<std::vector<recob::Wire>>();
}

void
nnet::WaveformRoiFinder::produce(art::Event& e)
{
  art::Handle<std::vector<raw::RawDigit>> rawListHandle;
  std::vector<art::Ptr<raw::RawDigit>> rawlist;
  if (e.getByLabel(fRawProducerLabel, rawListHandle)) art::fill_ptr_vector(rawlist, rawListHandle);

<<<<<<< HEAD
=======
  std::cout << fRawProducerLabel << std::endl;

  art::Handle<std::vector<raw::RawDigit>> rawListHandle;
  std::vector<art::Ptr<raw::RawDigit>> rawlist;
  if (e.getByLabel(fRawProducerLabel, rawListHandle)) art::fill_ptr_vector(rawlist, rawListHandle);

  //std::cout<<rawlist.size()<<std::endl;

>>>>>>> ff8e7c5d
  art::Handle<std::vector<recob::Wire>> wireListHandle;
  std::vector<art::Ptr<recob::Wire>> wirelist;
  if (e.getByLabel(fWireProducerLabel, wireListHandle))
    art::fill_ptr_vector(wirelist, wireListHandle);

<<<<<<< HEAD
=======
  //auto wireHandle = e.getValidHandle< std::vector<recob::Wire> >(fWireProducerLabel);

>>>>>>> ff8e7c5d
  std::unique_ptr<std::vector<recob::Wire>> outwires(new std::vector<recob::Wire>);

  auto const* geo = lar::providerFrom<geo::Geometry>();

  //##############################
  //### Looping over the wires ###
<<<<<<< HEAD
=======
  //##############################
  //for(size_t wireIter = 0; wireIter < wireHandle->size(); wireIter++){
  //std::cout<<"size = "<<(rawlist.empty()?wirelist.size():rawlist.size())<<std::endl;
>>>>>>> ff8e7c5d
  for (unsigned int ich = 0; ich < (rawlist.empty() ? wirelist.size() : rawlist.size()); ++ich) {

    std::vector<float> inputsignal(fWaveformSize);

    if (!wirelist.empty()) {
      const auto& wire = wirelist[ich];
<<<<<<< HEAD
      const auto& signal = wire->Signal();

      for (size_t itck = 0; itck < adc.size(); ++itck) {
        inputsignal[itck] = signal[itck];
        adc[itck] = (inputsignal[itck] - meanvec[itck]) / scalevec[itck];
      }
    }
    else if (!rawlist.empty()) {
=======
      //art::Ptr<recob::Wire>   wire(wireHandle, wireIter);
      const auto& signal = wire->Signal();

      for (size_t itck = 0; itck < inputsignal.size(); ++itck) {
        inputsignal[itck] = signal[itck];
      }
    }
    else if (!rawlist.empty()) {
      //std::cout<<ich<<std::endl;
>>>>>>> ff8e7c5d
      const auto& digitVec = rawlist[ich];
      std::vector<short> rawadc(fWaveformSize);
      raw::Uncompress(digitVec->ADCs(), rawadc, digitVec->GetPedestal(), digitVec->Compression());
      for (size_t itck = 0; itck < rawadc.size(); ++itck) {
        inputsignal[itck] = rawadc[itck] - digitVec->GetPedestal();
<<<<<<< HEAD
        adc[itck] = (inputsignal[itck] - meanvec[itck]) / scalevec[itck];
      }
    }
    // .. create a vector of windows
    std::vector<std::vector<float>> wwv(fNumStrides + 1, std::vector<float>(fWindowSize, 0.));
    std::vector<std::vector<float>> predv(fNumStrides + 1, std::vector<float>(1, 0.));

    // .. fill each window with adc values
    unsigned int j1, j2, k;
    for (unsigned int i = 0; i < fNumStrides; i++) {
      j1 = i * fStrideLength;
      j2 = j1 + fWindowSize;
      k = 0;
      for (unsigned int j = j1; j < j2; j++) {
        wwv[i][k] = adc[j];
        k++;
      }
    }
    // .. last window is a special case
    j1 = fNumStrides * fStrideLength;
    j2 = j1 + fLastWindowSize;
    k = 0;
    for (unsigned int j = j1; j < j2; j++) {
      wwv[fNumStrides][k] = adc[j];
      k++;
    }
=======
      }
    }
>>>>>>> ff8e7c5d

    // ... use waveform recognition CNN to perform inference on each window
    std::vector<bool> inroi(fWaveformSize, false);
    inroi = fWaveformRecogTool->findROI(inputsignal);

    std::vector<float> sigs;
    int lastsignaltick = -1;
    int roistart = -1;

    recob::Wire::RegionsOfInterest_t rois(fWaveformSize);

    for (size_t i = 0; i < fWaveformSize; ++i) {
<<<<<<< HEAD
      bool isroi = false;
      // For ProtoDUNE, shape of predv is (40,1) for 40 windows and a single output/categor.
      // The window size is 200 ticks. The algorithm scans across the entire 6000 tick waveform in strides or step sizes of 150 ticks
      for (size_t j = 0; j < predv.size(); ++j) {
        if (i >= j * fStrideLength && i < j * fStrideLength + fWindowSize) {
          if (predv[j][0] > 0.5) {
            isroi = true;
            break;
          }
        }
      }
      if (isroi) {
=======
      if (inroi[i]) {
>>>>>>> ff8e7c5d
        if (sigs.empty()) {
          sigs.push_back(inputsignal[i]);
          lastsignaltick = i;
          roistart = i;
        }
        else {
          if (int(i) != lastsignaltick + 1) {
            rois.add_range(roistart, std::move(sigs));
            sigs.clear();
            sigs.push_back(inputsignal[i]);
            lastsignaltick = i;
            roistart = i;
          }
          else {
            sigs.push_back(inputsignal[i]);
            lastsignaltick = i;
          }
        }
      }
    }
    if (!sigs.empty()) { rois.add_range(roistart, std::move(sigs)); }
    if (!wirelist.empty()) {
      outwires->emplace_back(recob::Wire(rois, wirelist[ich]->Channel(), wirelist[ich]->View()));
    }
    else if (!rawlist.empty()) {
      outwires->emplace_back(
        recob::Wire(rois, rawlist[ich]->Channel(), geo->View(rawlist[ich]->Channel())));
    }
  }

  e.put(std::move(outwires));
}

DEFINE_ART_MODULE(nnet::WaveformRoiFinder)<|MERGE_RESOLUTION|>--- conflicted
+++ resolved
@@ -51,22 +51,7 @@
   void produce(art::Event& e) override;
 
 private:
-<<<<<<< HEAD
-  std::string fMeanFilename; // StandardScaler mean file;
-  std::string fMeanPathname;
-  std::string fScaleFilename; // StandardScaler scale (std) file;
-  std::string fScalePathname;
-
-  std::vector<float> scalevec;
-  std::vector<float> meanvec;
   unsigned int fWaveformSize; // Full waveform size
-  unsigned int fWindowSize;   // Scan window size
-  unsigned int fStrideLength; // Offset (in #time ticks) between scan windows
-  unsigned int fNumStrides;
-  unsigned int fLastWindowSize;
-=======
-  unsigned int fWaveformSize; // Full waveform size
->>>>>>> ff8e7c5d
 
   art::InputTag fRawProducerLabel;
   art::InputTag fWireProducerLabel;
@@ -75,15 +60,7 @@
 
 nnet::WaveformRoiFinder::WaveformRoiFinder(fhicl::ParameterSet const& p)
   : EDProducer{p}
-<<<<<<< HEAD
-  , fMeanFilename(p.get<std::string>("MeanFilename"))
-  , fScaleFilename(p.get<std::string>("ScaleFilename"))
   , fWaveformSize(p.get<unsigned int>("WaveformSize", 6000))
-  , fWindowSize(p.get<unsigned int>("ScanWindowSize", 200))
-  , fStrideLength(p.get<unsigned int>("StrideLength", 150))
-=======
-  , fWaveformSize(p.get<unsigned int>("WaveformSize", 6000))
->>>>>>> ff8e7c5d
   , fRawProducerLabel(p.get<art::InputTag>("RawProducerLabel", ""))
   , fWireProducerLabel(p.get<art::InputTag>("WireProducerLabel", ""))
 {
@@ -91,7 +68,6 @@
   if (fRawProducerLabel.empty() && fWireProducerLabel.empty()) {
     throw cet::exception("WaveformRoiFinder")
       << "Both RawProducerLabel and WireProducerLabel are empty";
-<<<<<<< HEAD
   }
 
   if ((!fRawProducerLabel.empty()) && (!fWireProducerLabel.empty())) {
@@ -99,68 +75,6 @@
       << "Only one of RawProducerLabel and WireProducerLabel should be set";
   }
 
-  cet::search_path sp("FW_SEARCH_PATH");
-  if (!sp.find_file(fMeanFilename, fMeanPathname)) {
-    throw cet::exception("WaveformRoiFinder")
-      << "cannot find the StdScaler mean file, exiting." << std::endl;
-  }
-  if (!sp.find_file(fScaleFilename, fScalePathname)) {
-    throw cet::exception("WaveformRoiFinder")
-      << "cannot find the StdScaler scale file, exiting." << std::endl;
-  }
-
-  // ... load the mean and scale (std) vectors
-  float val;
-  std::ifstream meanfile(fMeanPathname.c_str());
-  if (meanfile.is_open()) {
-    while (meanfile >> val)
-      meanvec.push_back(val);
-    meanfile.close();
-    if (meanvec.size() != fWaveformSize) {
-      throw cet::exception("WaveformRoiFinder")
-        << "vector of mean values does not match waveform size, exiting" << std::endl;
-    }
-  }
-  else {
-    throw cet::exception("WaveformRoiFinder")
-      << "failed opening StdScaler mean file, exiting" << std::endl;
-  }
-  std::ifstream scalefile(fScalePathname.c_str());
-  if (scalefile.is_open()) {
-    while (scalefile >> val)
-      scalevec.push_back(val);
-    scalefile.close();
-    if (scalevec.size() != fWaveformSize) {
-      throw cet::exception("WaveformRoiFinder")
-        << "vector of scale values does not match waveform size, exiting" << std::endl;
-    }
-  }
-  else {
-    throw cet::exception("WaveformRoiFinder")
-      << "failed opening StdScaler scale file, exiting" << std::endl;
-  }
-
-  float dmn = fWaveformSize - fWindowSize; // dist between trail edge of 1st win & last data point
-  fNumStrides = std::ceil(dmn / float(fStrideLength)); // # strides to scan entire waveform
-  unsigned int overshoot = fNumStrides * fStrideLength + fWindowSize - fWaveformSize;
-  fLastWindowSize = fWindowSize - overshoot;
-  unsigned int numwindows = fNumStrides + 1;
-  std::cout << " !!!!! WaveformRoiFinder: WindowSize = " << fWindowSize
-            << ", StrideLength = " << fStrideLength
-            << ", dmn/StrideLength = " << dmn / fStrideLength << std::endl;
-  std::cout << "       dmn = " << dmn << ", NumStrides = " << fNumStrides
-            << ", overshoot = " << overshoot << ", LastWindowSize = " << fLastWindowSize
-            << ", numwindows = " << numwindows << std::endl;
-
-=======
-  }
-
-  if ((!fRawProducerLabel.empty()) && (!fWireProducerLabel.empty())) {
-    throw cet::exception("WaveformRoiFinder")
-      << "Only one of RawProducerLabel and WireProducerLabel should be set";
-  }
-
->>>>>>> ff8e7c5d
   // Signal/Noise waveform recognition tool
   fWaveformRecogTool =
     art::make_tool<wavrec_tool::IWaveformRecog>(p.get<fhicl::ParameterSet>("WaveformRecog"));
@@ -175,56 +89,24 @@
   std::vector<art::Ptr<raw::RawDigit>> rawlist;
   if (e.getByLabel(fRawProducerLabel, rawListHandle)) art::fill_ptr_vector(rawlist, rawListHandle);
 
-<<<<<<< HEAD
-=======
-  std::cout << fRawProducerLabel << std::endl;
-
-  art::Handle<std::vector<raw::RawDigit>> rawListHandle;
-  std::vector<art::Ptr<raw::RawDigit>> rawlist;
-  if (e.getByLabel(fRawProducerLabel, rawListHandle)) art::fill_ptr_vector(rawlist, rawListHandle);
-
-  //std::cout<<rawlist.size()<<std::endl;
-
->>>>>>> ff8e7c5d
   art::Handle<std::vector<recob::Wire>> wireListHandle;
   std::vector<art::Ptr<recob::Wire>> wirelist;
   if (e.getByLabel(fWireProducerLabel, wireListHandle))
     art::fill_ptr_vector(wirelist, wireListHandle);
 
-<<<<<<< HEAD
-=======
-  //auto wireHandle = e.getValidHandle< std::vector<recob::Wire> >(fWireProducerLabel);
-
->>>>>>> ff8e7c5d
   std::unique_ptr<std::vector<recob::Wire>> outwires(new std::vector<recob::Wire>);
 
   auto const* geo = lar::providerFrom<geo::Geometry>();
 
   //##############################
   //### Looping over the wires ###
-<<<<<<< HEAD
-=======
   //##############################
-  //for(size_t wireIter = 0; wireIter < wireHandle->size(); wireIter++){
-  //std::cout<<"size = "<<(rawlist.empty()?wirelist.size():rawlist.size())<<std::endl;
->>>>>>> ff8e7c5d
   for (unsigned int ich = 0; ich < (rawlist.empty() ? wirelist.size() : rawlist.size()); ++ich) {
 
     std::vector<float> inputsignal(fWaveformSize);
 
     if (!wirelist.empty()) {
       const auto& wire = wirelist[ich];
-<<<<<<< HEAD
-      const auto& signal = wire->Signal();
-
-      for (size_t itck = 0; itck < adc.size(); ++itck) {
-        inputsignal[itck] = signal[itck];
-        adc[itck] = (inputsignal[itck] - meanvec[itck]) / scalevec[itck];
-      }
-    }
-    else if (!rawlist.empty()) {
-=======
-      //art::Ptr<recob::Wire>   wire(wireHandle, wireIter);
       const auto& signal = wire->Signal();
 
       for (size_t itck = 0; itck < inputsignal.size(); ++itck) {
@@ -232,44 +114,13 @@
       }
     }
     else if (!rawlist.empty()) {
-      //std::cout<<ich<<std::endl;
->>>>>>> ff8e7c5d
       const auto& digitVec = rawlist[ich];
       std::vector<short> rawadc(fWaveformSize);
       raw::Uncompress(digitVec->ADCs(), rawadc, digitVec->GetPedestal(), digitVec->Compression());
       for (size_t itck = 0; itck < rawadc.size(); ++itck) {
         inputsignal[itck] = rawadc[itck] - digitVec->GetPedestal();
-<<<<<<< HEAD
-        adc[itck] = (inputsignal[itck] - meanvec[itck]) / scalevec[itck];
       }
     }
-    // .. create a vector of windows
-    std::vector<std::vector<float>> wwv(fNumStrides + 1, std::vector<float>(fWindowSize, 0.));
-    std::vector<std::vector<float>> predv(fNumStrides + 1, std::vector<float>(1, 0.));
-
-    // .. fill each window with adc values
-    unsigned int j1, j2, k;
-    for (unsigned int i = 0; i < fNumStrides; i++) {
-      j1 = i * fStrideLength;
-      j2 = j1 + fWindowSize;
-      k = 0;
-      for (unsigned int j = j1; j < j2; j++) {
-        wwv[i][k] = adc[j];
-        k++;
-      }
-    }
-    // .. last window is a special case
-    j1 = fNumStrides * fStrideLength;
-    j2 = j1 + fLastWindowSize;
-    k = 0;
-    for (unsigned int j = j1; j < j2; j++) {
-      wwv[fNumStrides][k] = adc[j];
-      k++;
-    }
-=======
-      }
-    }
->>>>>>> ff8e7c5d
 
     // ... use waveform recognition CNN to perform inference on each window
     std::vector<bool> inroi(fWaveformSize, false);
@@ -282,22 +133,7 @@
     recob::Wire::RegionsOfInterest_t rois(fWaveformSize);
 
     for (size_t i = 0; i < fWaveformSize; ++i) {
-<<<<<<< HEAD
-      bool isroi = false;
-      // For ProtoDUNE, shape of predv is (40,1) for 40 windows and a single output/categor.
-      // The window size is 200 ticks. The algorithm scans across the entire 6000 tick waveform in strides or step sizes of 150 ticks
-      for (size_t j = 0; j < predv.size(); ++j) {
-        if (i >= j * fStrideLength && i < j * fStrideLength + fWindowSize) {
-          if (predv[j][0] > 0.5) {
-            isroi = true;
-            break;
-          }
-        }
-      }
-      if (isroi) {
-=======
       if (inroi[i]) {
->>>>>>> ff8e7c5d
         if (sigs.empty()) {
           sigs.push_back(inputsignal[i]);
           lastsignaltick = i;
